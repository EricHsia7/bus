--- conflicted
+++ resolved
@@ -22,15 +22,11 @@
   return 0;
 }
 
-<<<<<<< HEAD
 export function dateToString(date: Date): string {
   return `${date.getFullYear()}-${date.getMonth() + 1}-${date.getDate()} ${String(date.getHours()).padStart(2, '0')}:${String(date.getMinutes()).padStart(2, '0')}`;
 }
 
-function formatTime(time: number, mode: number): string {
-=======
 export function formatTime(time: number, mode: number): string {
->>>>>>> 7566f90f
   if (mode === 0) {
     return `${time}秒`;
   }
